import numpy as np
from scipy import stats
from tqdm import tqdm

import theano.tensor as tt
import theano.tensor.slinalg

import pymc3 as pm
from .mean import Zero, Mean
from .cov import Covariance
from ..distributions import Normal, MvNormal, Continuous, draw_values, generate_samples
from ..model import modelcontext, Deterministic, ObservedRV
from ..distributions.dist_math import Cholesky

__all__ = ['GP', 'sample_gp']

CHOL_CONST = True
cholesky = Cholesky(nofail=True, lower=True)
solve_lower = tt.slinalg.Solve(A_structure="lower_triangular")
solve_upper = tt.slinalg.Solve(A_structure="upper_triangular")


def stabilize(K):
    if CHOL_CONST:
        n = K.shape[0]
        return K + 1e-6 * (tt.nlinalg.trace(K)/n) * tt.eye(n)
    else:
        return K


def GP(name, X, mean_func=None, cov_func=None,
       cov_func_noise=None, sigma=None,
       approx=None, n_inducing=None, inducing_points=None,
       observed=None, chol_const=True, *args, **kwargs):
    """Gausian process constructor
    Parameters
    ----------
    X : array
        Grid of points to evaluate Gaussian process over.
    mean_func : Mean
        Mean function of Gaussian process
    cov_func : Covariance
        Covariance function of Gaussian process
    cov_func_noise : Covariance
        Covariance function of noise process (ignored for approximations)
    sigma : scalar or array
        Noise standard deviation
    approx : None or string,
        Allowed values are 'FITC' and 'VFE'
    n_inducing : integer
        The number of inducing points to use
    inducing_points : array
        The inducing points to use
    observed : None or array
        The observed 'y' values, use if likelihood is Gaussian
    chol_const: boolean
        Whether or not to stabilize Cholesky decompositions
    """
    global CHOL_CONST
    CHOL_CONST = chol_const

    if mean_func is None:
        mean_func = Zero()
    else:
        if not isinstance(mean_func, Mean):
            raise ValueError('mean_func must be a subclass of Mean')
    if cov_func is None:
        raise ValueError('A covariance function must be specified for GPP')
    if not isinstance(cov_func, Covariance):
        raise ValueError('cov_func must be a subclass of Covariance')

    # NONCONJUGATE
    if observed is None:
        gp = GPFullNonConjugate(name, X, mean_func, cov_func)
        return gp.RV

    # CONJUGATE
    if all(value is None for value in [approx, n_inducing, inducing_points]):
        if sigma is None and cov_func_noise is None:
            raise ValueError('Must provide a value or a prior for the noise variance')
        if sigma is not None and cov_func_noise is None:
            cov_func_noise = lambda X: tt.square(sigma) * tt.eye(X.shape[0])
        return GPFullConjugate(name, X, mean_func, cov_func, cov_func_noise, observed=observed)
    else:
        approx = approx.upper()

    # CONJUGATE, APPROXIMATION
    if inducing_points is None and n_inducing is not None:
        # initialize inducing points with K-means
        from scipy.cluster.vq import kmeans
        # first whiten X
        if not isinstance(X, np.ndarray):
            X = X.value
        scaling = np.std(X, 0)
        Xw = X / scaling
        Xu, distortion = kmeans(Xw, n_inducing)
        inducing_points = Xu * scaling

    if approx is None:
        pm._log.info("Using VFE approximation")
        approx = "VFE"

    if approx not in ["VFE", "FITC"]:
        raise ValueError("'FITC' or 'VFE' are the implemented GP approximations")

    if inducing_points is None and n_inducing is None:
        raise ValueError("Must specify one of 'inducing_points' or 'n_inducing'")

    return GPSparseConjugate(name, X, mean_func, cov_func, sigma,
                             approx, inducing_points, observed=observed)


class GPBase(object):
    def random(self, point=None, size=None, X_values=None, obs_noise=False, y=None, **kwargs):
        # see if we can get sample to draw from prior explicitly of observed is None
        if X_values is None:
            # draw from prior
            mean, cov = self.prior(obs_noise)
        else:
            # draw from conditional
            mean, cov = self.conditional(X_values, y, obs_noise)
        mu, cov = draw_values([mean, cov], point=point)

        def _random(mean, cov, size=None):
            return stats.multivariate_normal.rvs(
                mean, cov, None if size == mean.shape else size)

        samples = generate_samples(_random,
                                   mean=mu, cov=cov,
                                   dist_shape=mu.shape,
                                   broadcast_shape=mu.shape,
                                   size=size)
        return samples

    def prior(self, obs_noise=False):
        raise NotImplementedError

    def conditional(self, Z, y, obs_noise=False):
        raise NotImplementedError

    def logp(self, y):
        return 0.0

    def _repr_latex_(self, name=None):
        return r"${} \sim \mathcal{{GP}}(\mathit{{\mu}}(x), \mathit{{K}}(x, x'))$".format(name)


class GPFullNonConjugate(GPBase):
    """Gausian process

    Parameters
    ----------
    X : array
        Array of predictor variables.
    mean_func : Mean
        Mean function of Gaussian process
    cov_func : Covariance
        Covariance function of Gaussian process
    """
    def __init__(self, name, X, mean_func, cov_func):
        self.name = name
        self.X = X
        self.nf = self.X.shape[0]
        self.K = cov_func
        self.m = mean_func
        self.mean = self.mode = self.m(X)

    def prior(self):
        mean = self.m(self.X)
        cov = self.K(self.X)
        return mean, stabilize(cov)

    def conditional(self, Z, y=None, obs_noise=None):
        Z = tt.as_tensor_variable(Z)
        Kxx = self.K(self.X)
        Kxz = self.K(self.X, Z)
        Kzz = self.K(Z)

        L = cholesky(stabilize(Kxx))
        A = solve_lower(L, Kxz)

        cov = Kzz - tt.dot(tt.transpose(A), A)
        mean = self.m(Z) + tt.squeeze(tt.transpose(tt.dot(tt.transpose(A), self.v)))
        # mean = self.m(Z) + tt.dot(tt.transpose(A), self.v)
        return mean, stabilize(cov)

    @property
    def RV(self):
        self.L = cholesky(stabilize(self.K(self.X)))
        # i get an interesting error when i use the name _rotated__ with two underscores
        self.v = Normal(self.name + "_rotated_", mu=0.0, sd=1.0, shape=self.nf)
        self.f = Deterministic(self.name, tt.dot(self.L, self.v))
        # monkey patch random method,
        # would be nice to have behavior like
        # f.distribution.random, f.distribution.logp, etc?
        self.f.random = self.random
        return self.f


class GPFullConjugate(GPBase, Continuous):
    """Gausian process

    Parameters
    ----------
    X : array
        Array of predictor variables.
    mean_func : Mean
        Mean function of Gaussian process
    cov_func : Covariance
        Covariance function of Gaussian process
    cov_func_noise : Covariance
        Covariance function of noise Gaussian process
    """
    def __init__(self, X, mean_func, cov_func, cov_func_noise, *args, **kwargs):
        self.X = X
        self.nf = self.X.shape[0]
        self.K = cov_func
        self.Kn = cov_func_noise
        self.m = mean_func
        self.mean = self.mode = self.m(X)

        kwargs.setdefault("shape", X.squeeze().shape)
        super(GPFullConjugate, self).__init__(*args, **kwargs)

    def prior(self, obs_noise=False):
        mean = self.m(self.X)
        if obs_noise:
            cov = self.K(self.X) + self.Kn(self.X)
        else:
            cov = stabilize(self.K(self.X))
        return mean, cov

    def conditional(self, Z, y, obs_noise=False):
        Kxx = self.K(self.X)
        Knx = self.Kn(self.X)
        Kxz = self.K(self.X, Z)
        Kzz = self.K(Z)

        r = y - self.m(self.X)
        L = cholesky(stabilize(Kxx) + Knx)
        A = solve_lower(L, Kxz)
        V = solve_lower(L, r)
        mean = tt.dot(tt.transpose(A), V) + self.m(Z)
        if obs_noise:
            cov = self.Kn(Z) + Kzz - tt.dot(tt.transpose(A), A)
        else:
            cov = stabilize(Kzz - tt.dot(tt.transpose(A), A))
        return mean, cov

    def logp(self, y):
        mean = self.m(self.X)
        L = cholesky(stabilize(self.K(self.X)) + self.Kn(self.X))
        return MvNormal.dist(mu=mean, chol=L).logp(y)


class GPSparseConjugate(GPBase, Continuous):
    """Sparse Gausian process approximation

    Parameters
    ----------
    X : array
        Array of predictor variables.
    mean_func : Mean
        Mean function of Gaussian process
    cov_func : Covariance
        Covariance function of Gaussian process
    sigma : scalar or array
        Noise standard deviation
    approx : string
        Allowed values are 'FITC' and 'VFE'
    inducing_points : array
        Grid of points to evaluate Gaussian process over.
    """
    def __init__(self, X, mean_func, cov_func, sigma, approx, inducing_points, *args, **kwargs):
        self.X = X
        self.nf = self.X.shape[0]
        self.K = cov_func
        self.m = mean_func
        self.mean = self.mode = self.m(X)

        self.sigma2 = tt.square(sigma)
        self.approx = approx
        kwargs.setdefault("shape", X.squeeze().shape)

        self.Xu = inducing_points
        self.nu = self.Xu.shape[0]
        super(GPSparseConjugate, self).__init__(*args, **kwargs)

    def prior(self, obs_noise=False):
        Kuu = self.K(self.Xu)
        Kuf = self.K(self.Xu, self.X)
        Luu = cholesky(stabilize(Kuu))
        A = solve_lower(Luu, Kuf)
        Kffd = self.K(self.X, diag=True)
        Qff = tt.dot(tt.transpose(A), A)
        mean = self.m(self.X)
        if obs_noise:
            cov = Qff - (tt.diag(Qff) - Kffd) + self.sigma2 * tt.eye(self.nf)
        else:
            cov = stabilize(Qff - (tt.diag(Qff) - Kffd))
        return mean, cov

    def conditional(self, Xs, y, obs_noise=False):
        Kuu = self.K(self.Xu)
        Kuf = self.K(self.Xu, self.X)
        Luu = cholesky(stabilize(Kuu))
        A = solve_lower(Luu, Kuf)
        Qffd = tt.sum(A * A, 0)
        if self.approx == "FITC":
            Kffd = self.K(self.X, diag=True)
            Lamd = tt.clip(Kffd - Qffd, 0.0, np.inf) + self.sigma2
        elif self.approx == "VFE":
            Lamd = tt.ones_like(Qffd) * self.sigma2
        else:
            raise ValueError("unknown approximation string", self.approx)
        A_l = A / Lamd
        L_B = cholesky(tt.eye(self.nu) + tt.dot(A_l, tt.transpose(A)))
        r = y - self.m(self.X)
        r_l = r / Lamd
        c = solve_lower(L_B, tt.dot(A, r_l))
        Kus = self.K(self.Xu, Xs)
        As = solve_lower(Luu, Kus)
        mean = tt.dot(tt.transpose(As), solve_upper(tt.transpose(L_B), c))
        C = solve_lower(L_B, As)
        if obs_noise:
            cov = self.K(Xs, Xs) - tt.dot(tt.transpose(As), As)\
                                 + tt.dot(tt.transpose(C), C)\
                                 + self.sigma2*tt.eye(Xs.shape[0])
        else:
            cov = self.K(Xs, Xs) - tt.dot(tt.transpose(As), As)\
                                 + tt.dot(tt.transpose(C), C)
        return mean, stabilize(cov)

    def logp(self, y):
        Kuu = self.K(self.Xu, self.Xu)
        Kuf = self.K(self.Xu, self.X)
        Luu = cholesky(stabilize(Kuu))
        A = solve_lower(Luu, Kuf)
        Qffd = tt.sum(A * A, 0)
        if self.approx == "FITC":
            Kffd = self.K(self.X, diag=True)
            Lamd = tt.clip(Kffd - Qffd, 0.0, np.inf) + self.sigma2
            trace = 0.0
        elif self.approx == "VFE":
            Lamd = tt.ones_like(Qffd) * self.sigma2
            trace = ((1.0 / (2.0 * self.sigma2)) *
                     (tt.sum(self.K(self.X, diag=True)) - tt.sum(tt.sum(A * A, 0))))
        else:
            raise ValueError("unknown approximation string", self.approx)
        A_l = A / Lamd
        L_B = cholesky(tt.eye(self.nu) + tt.dot(A_l, tt.transpose(A)))
        r = y - self.m(self.X)
        r_l = r / Lamd
        c = solve_lower(L_B, tt.dot(A, r_l))
        constant = 0.5 * self.nf * tt.log(2.0 * np.pi)
        logdet = 0.5 * tt.sum(tt.log(Lamd)) + tt.sum(tt.log(tt.diag(L_B)))
        quadratic = 0.5 * (tt.dot(r, r_l) - tt.dot(c, c))
        return -1.0 * (constant + logdet + quadratic + trace)


def sample_gp(trace, gp, X_values, samples=None, obs_noise=True,
              model=None, random_seed=None, progressbar=True):
    """Generate samples from a posterior Gaussian process.

    Parameters
    ----------
    trace : backend, list, or MultiTrace
        Trace generated from MCMC sampling.
    gp : Gaussian process object
        The GP variable to sample from.
    X_values : array
        Grid of new values at which to sample GP.  If `None`, returns
        samples from the prior.
    samples : int
        Number of posterior predictive samples to generate. Defaults to the
        length of `trace`
    obs_noise : bool
        Flag for including observation noise in sample. Defaults to False.
    model : Model
        Model used to generate `trace`. Optional if in `with` context manager.
    random_seed : integer > 0
        Random number seed for sampling.
    progressbar : bool
        Flag for showing progress bar.

    Returns
    -------
    Array of samples from posterior GP evaluated at Z.
    """
<<<<<<< HEAD
=======
    if samples is None:
        samples = len(trace)

>>>>>>> 91791cde
    model = modelcontext(model)

    if random_seed:
        np.random.seed(random_seed)

<<<<<<< HEAD
    if samples is None:
        samples = len(trace)
=======
    indices = np.random.randint(0, len(trace), samples)
    if progressbar:
        indices = tqdm(indices, total=samples)
>>>>>>> 91791cde

    indices = np.random.choice(np.arange(samples), len(trace), replace=False)
    if progressbar:
        indices = tqdm(indices, total=samples)

    try:
        # best to return a trace?
        if isinstance(gp, ObservedRV):
            y = [v for v in model.observed_RVs if v.name == gp.name][0]
            samples = [gp.distribution.random(point=trace[idx],
                       X_values=X_values, y=y, obs_noise=obs_noise) for idx in indices]
        else:
            samples = [gp.random(point=trace[idx], X_values=X_values,
                       y=None, obs_noise=obs_noise) for idx in indices]
    except KeyboardInterrupt:
        pass  # no samples are returned, errors
    finally:
        if progressbar:
            indices.close()
    return np.array(samples)<|MERGE_RESOLUTION|>--- conflicted
+++ resolved
@@ -387,25 +387,13 @@
     -------
     Array of samples from posterior GP evaluated at Z.
     """
-<<<<<<< HEAD
-=======
+    model = modelcontext(model)
+
+    if random_seed:
+        np.random.seed(random_seed)
+
     if samples is None:
         samples = len(trace)
-
->>>>>>> 91791cde
-    model = modelcontext(model)
-
-    if random_seed:
-        np.random.seed(random_seed)
-
-<<<<<<< HEAD
-    if samples is None:
-        samples = len(trace)
-=======
-    indices = np.random.randint(0, len(trace), samples)
-    if progressbar:
-        indices = tqdm(indices, total=samples)
->>>>>>> 91791cde
 
     indices = np.random.choice(np.arange(samples), len(trace), replace=False)
     if progressbar:

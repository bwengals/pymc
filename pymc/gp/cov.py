--- conflicted
+++ resolved
@@ -49,18 +49,6 @@
 ]
 
 
-def _verify_scalar(value):
-    if (
-        isinstance(value, pytensor.compile.SharedVariable)
-        and value.get_value().squeeze().shape == ()
-    ):
-        return at.squeeze(value)
-    elif np.asarray(value).squeeze().shape == ():
-        return np.squeeze(value)
-
-    raise ValueError("A scalar value is required.")
-
-
 class BaseCovariance:
     """
     Base class for kernels/covariance functions.
@@ -90,26 +78,6 @@
     def full(self, X, Xs=None):
         raise NotImplementedError
 
-<<<<<<< HEAD
-=======
-    def _slice(self, X, Xs):
-        xdims = X.shape[-1]
-        if isinstance(xdims, Variable):
-            xdims = xdims.eval()
-        if self.input_dim != xdims:
-            warnings.warn(
-                f"Only {self.input_dim} column(s) out of {xdims} are"
-                " being used to compute the covariance function. If this"
-                " is not intended, increase 'input_dim' parameter to"
-                " the number of columns to use. Ignore otherwise.",
-                UserWarning,
-            )
-        X = pt.as_tensor_variable(X[:, self.active_dims])
-        if Xs is not None:
-            Xs = pt.as_tensor_variable(Xs[:, self.active_dims])
-        return X, Xs
-
->>>>>>> 9836d008
     def __add__(self, other):
         # If it's a scalar, cast as Constant covariance.  This allows validation for power spectral
         # density calc.
@@ -127,26 +95,10 @@
         return self.__mul__(other)
 
     def __pow__(self, other):
-<<<<<<< HEAD
-        other = at.as_tensor_variable(other).squeeze()
+        other = pt.as_tensor_variable(other).squeeze()
         if not other.ndim == 0:
             raise ValueError("A covariance function can only be exponentiated by a scalar value")
         return Exponentiated(self, other)
-=======
-        if (
-            isinstance(other, pytensor.compile.SharedVariable)
-            and other.get_value().squeeze().shape == ()
-        ):
-            other = pt.squeeze(other)
-            return Exponentiated(self, other)
-        elif isinstance(other, Number):
-            return Exponentiated(self, other)
-        elif np.asarray(other).squeeze().shape == ():
-            other = np.squeeze(other)
-            return Exponentiated(self, other)
-
-        raise ValueError("A covariance function can only be exponentiated by a scalar value")
->>>>>>> 9836d008
 
     def __array_wrap__(self, result):
         """

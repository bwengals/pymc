--- conflicted
+++ resolved
@@ -4,13 +4,8 @@
 #
 ###
 
-<<<<<<< HEAD
 from __future__ import with_statement
-from numpy.testing import assert_equal, assert_array_equal, TestCase
-=======
-
 from numpy.testing import assert_equal, assert_array_equal, assert_approx_equal, TestCase
->>>>>>> f0757470
 import unittest
 import numpy as np
 import pymc
